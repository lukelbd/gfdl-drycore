--- conflicted
+++ resolved
@@ -1,6 +1,12 @@
 # GFDL dry core modifications
-<<<<<<< HEAD
-This repository contains the spectral dry dynamical core code from the GFDL's Flexible Modelling System. It adds additional forcing schemes that are used for an upcoming paper.
+This repository contains changes to the dry dynamical core spectral model from the GFDL Flexible Modeling System. The original model can be found [here](https://github.com/lukelbd/gfdl-drycore-release).
+
+## Additions
+The following features were added to the model.
+
+* Polvani and Kushner method for constructing levels with high stratospheric resolution is implemented directly, and can be requested using `vert_coord_option='pk_sigma'`, analogous to `vert_coord_option='even_sigma'`, in the `&spectral_dynamics_nml` namelist (see [input.nml](run/input.nml)).
+* ECMWF hybrid coordinate data is located in [levels](run/levels), and implemented as a `&vert_coordinate_nml` namelist in the [levels_ecmwf_60.nml](run/levels_ecmwf_60.nml) file. This namelist can be copied into [input.nml](run/input.nml) and applied by setting `vert_coord_option='input'` in the `&spectral_dynamics_nml` namelist (see below).
+* New forcing options are added to the [forcing.f90](src/atmos_param/forcing/forcing.f90) file. These include an optional Polvani and Kushner (2002) `'pk'` scheme and an optional *modified* Polvani and Kushner `'pkmod'` scheme, with stratospheric equilibrium temperatures conforming to the height at which the stratospheric equilibrium temperature is reached. They also include the option to load constant diabatic heating from a file instead of using Newtonian damping, and optional static heating terms. See [input.nml](run/input.nml) for details.
 
 ## Documentation
 * [input.nml](run/input.nml) is the default namelist file. It allows you to specify various model settings and forcing parameters at run-time, rather than compile-time. Descriptions of each parameter are indicated in comments.
@@ -8,21 +14,8 @@
 * [path_names.html](run/path_names.html) provides the full, original model documentation.
 * [barotropic.pdf](barotropic.pdf), [shallow.pdf](shallow.pdf), and [spectral.pdf](spectral.pdf) contain background information on the model physical equations.
 
-## Changes
-The following major changes were made to the model.
-=======
-This repository documents changes to the GFDL dry dynamical core model. The original model can be found [here](https://github.com/lukelbd/gfdl-drycore-release). For model documentation, see the [path_names.html](https://github.com/lukelbd/gfdl-drycore/master/blob/src/path_names.html) file.
-
-New forcing scheme parameters can be specified by the `&forcing_nml` namelist. A sample can be found in the [`forcing_default.nml`](https://github.com/lukelbd/gfdl-drycore/blob/master/forcing_default.nml) file.
->>>>>>> 6190a97d
-
-* Polvani and Kushner method for constructing levels with high stratospheric resolution is implemented directly, and can be requested using `vert_coord_option='pk_sigma'`, analogous to `vert_coord_option='even_sigma'`, in the `&spectral_dynamics_nml` namelist (see [input.nml](run/input.nml)).
-* ECMWF hybrid coordinate data is located in [levels](run/levels), and implemented as a `&vert_coordinate_nml` namelist in the [levels_ecmwf_60.nml](run/levels_ecmwf_60.nml) file. This namelist can be copied into [input.nml](run/input.nml) and applied by setting `vert_coord_option='input'` in the `&spectral_dynamics_nml` namelist (see below).
-* New forcing options are added to the [forcing.f90](src/atmos_param/forcing/forcing.f90) file. These include an optional Polvani and Kushner (2002) `'pk'` scheme and an optional *modified* Polvani and Kushner `'pkmod'` scheme, with stratoshperic equilibrium temperatures conforming to the equilibrium tropopause. They also include the option to load constand diabatic heating from a file instead of using Newtonian damping, and optional static heating terms. See [input.nml](run/input.nml) for details.
-
 ## Resolution
-The following is a table of valid truncation numbers with the corresponding recommended number of latitudes
-and cores for parallelization.
+The following is a table of valid truncation numbers with the corresponding recommended number of latitudes and cores for parallelization.
 
 | Truncation | Number of latitudes | Recommended number of cores (latitudes per file) |
 | ---        | ---    |  ---       |
@@ -33,122 +26,3 @@
 | 159 | 240 | 60 (4) |
 | 170 | 256 | 64 (4) |
 | 266 | 400 | 100 (4) |
-<<<<<<< HEAD
-=======
-
-## Diagnostic table `diag_table`
-The "diagnostic table" is used to configure the NetCDF data file(s) output by the model. It consists of two header lines, any number of file definition lines, and any number of variable definition lines.
-A description of the diagnostic table syntax is below.
-Note that all strings should be in double quotes.
-Also note that comments in `diag_table` consist of lines starting with `#`, can only come after the header lines, and cannot interrupt contiguous file definition and variable definition lines.
-
-### Header lines
-This section consists of two lines.
-
-1. Experiment title string
-1. Base date for the NetCDF `time` variable(s), specified as the integer year, month, day, hour, minute, and second. The default is `0 0 0 0 0 0`.
-
-### Output file line(s)
-This section consists of any number of lines with 6 comma-separated values.
-
-1. File name string
-1. Output frequency, one of the following:
-    - \>`0`: output frequency in units `"units"`
-    - `0`: output at every timestep
-    - `-1`: output at the end of run
-1. Output frequency units, one of the following: `"years"`, `"months"`, `"days"`, `"minutes"`, `"hours"`, `"seconds"`
-1. File format: use `1` for NetCDF (the **only** supported format... not sure why it has a column)
-1. Time axis units: units for time axis on output NetCDF, one of the following: `"days"`, `"minutes"`, `"hours"`, `"seconds"`
-1. Time axis name: name for time axis on output NetCDF, default `"time"`
-
-### Diagnostic field line
-This section consists of any number of lines with 8 comma-separated values.
-
-1. Module name that can export this parameter name (e.g. `"dynamics"` or `"forcing"`)
-1. Fortran module parameter name 
-1. Parameter name for NetCDF file
-1. File name string
-1. Time sampling for taking averages: currently, only support averaging over *all* time steps of model run
-1. Whether we take time average, one of `.true.` or `.false.` -- for `.true.`, the file output frequency should be `-1`
-1. Other options: not implemented... use the dummy string `"none"`
-1. Packing value: `1` = double or 64-bit, `2` = float or 32-bit (best for most applications), `4` = 16-bit integer
-
-## Namelist `input.nml`
-### `&main_nml`
-
-| Parameter | Default value | Description |
-| --- | --- | --- |
-| `days`         | `0` | days to run |
-| `dt_atmos`     | `600` | integration time step in seconds |
-| `current_time` | `0` | for changing current time relative to base time
-
-### `&spectral_dynamics_nml`
-
-| Parameter | Default value | Description |
-| --- | --- | --- |
-| `damping_option`       | `'resolution_dependent'` | diffusion option |
-| `damping_order`          | `4` | corresponds to ∇8 diffusion |
-| `damping_coeff`          | `1.15741e-4` | diffusion strength |
-| `do_mass_correction`     | `.true.` | prevent changing mean surface pressure? |
-| `do_energy_correction`   | `.true.` | prevent changing total kinetic and potential energy? |
-| `do_water_correction`    | `.false.` | prevent changing atmospheric water vapor? (for aquaplanet) |
-| `use_virtual_temperature` | `.false.` | consider moisture in computation of geopotential? (for aquaplanet) |
-| `vert_advect_uv`         | `'second_centered'` | vertical advection scheme for horizontal wind |
-| `vert_advect_t`          | `'second_centered'` | vertical advection scheme for temperature |
-| `longitude_origin`       | `0` | |
-| `robert_coeff`           | `0.04` | has to do with time-integration scheme |
-| `alpha_implicit`         | `0.5` | implicit gravity wave scheme -- `0.5` is centered, `1` is backward |
-| `lon_max`                | `128` | number of longitudes (should be consistent with truncation number) |
-| `lat_max`                | `64` | number of latitudes (should be consistent with truncation number) |
-| `num_levels`             | `40` | number of vertical levels |
-| `num_fourier`            | `42` | truncation number |
-| `num_spherical`          | `43` | should generally equal `num_fourier + 1` |
-| `fourier_inc`            | `1` | number of 'sectors' for dividing up spectral model |
-| `triang_trun`            | `.true.` | triangular truncation, or rhomboidal? |
-| `topography_option`      | `'flat'` | `'flat'` for no topography, `'input'` to use a NetCDF in the `INPUT` directory |
-| `vert_coord_option`      | `'even_sigma'` | `'input'` to use the `&vert_coordinate_nml`, `pk_sigma` for Polvani and Kushner (2002) style level spacing, `even_sigma` for simple, evenly spaced sigma coordinates, and a few other options |
-| `valid_range_t` | `100.0, 500.0` | temperature range outside which we consider model to have "blown up" |
-
-### `&forcing_nml`
-
-Note for all damping parameters, a positive value means seconds, negative means days, and zero means off (no damping). To apply damping to mean and anomaly components separately, make sure `ndamp_decomp` and/or `rdamp_decomp` are set to `.true.`, and specify in the namelist e.g. `ktrop = -40, 0` to set the mean and anomaly components, respectively (this syntax indicates you are passing a length-2 array).
-
-| Parameter | Default value | Applicable stratosphere mode | Description |
-| --- | --- | --- | --- | 
-| `no_forcing`   | `.false.`    | all        | Turn off forcing altogether, same as setting each damping timescale to zero
-| `ndamp_decomp` | `.false.`     | all        | Apply thermal damping separately for mean and anomaly components?
-| `rdamp_decomp` | `.false.`    | all        | Apply mechanical damping separately for mean and anomaly components?
-| `strat_vtx`    | `.true.`     | `pk`, `dbt` | Apply polar vortex?
-| `strat_sponge` | `.true.`     | `pk`, `dbt` | Toggle sponge layer above 1hPa?
-| `strat_mode`   | `'hs'`       | all        | One of `'hs'`, `'pk'`, or `'dbt'`
-| `strat_damp`   | `'constant'` | `dbt`       | One of `'constant'` or `'linear'`
-| `t_zero`       | `315`        | all        | Equilibrium temperature for the equator at the surface
-| `t_strat`      | `200`        | all        | Minimum equilibrium temperature in summer stratosphere
-| `delh`         | `60`         | all        | Equator-pole difference in surface equilibrium temperature
-| `delv`         | `10`         | all        | Controls static stability (vertical gradient) of Te
-| `eps`          | `0`          | all        | Applies seasonality, where positive `N` reduces the equator-pole difference in surface equilibrium temperature by `N` Kelvin in the northern hemisphere, and increases it by that much in the southern hemisphere
-| `sigma_b`      | `0.7`        | all        | Top of "boundary layer" in sigma coordinates
-| `z_pkswitch`   | `16`         | `pk`       | Height (in km) above which `pk` stratosphere is applied
-| `z_kdepth`     | `5`          | `dbt`       | Depth (in km) of transition region between `ktrop` and `kstrat`
-| `lat_trop_ref` | `0`          | `dbt`       | Latitude to which the U.S. standard atmosphere heights correspond exactly; heights will be perturbed to follow the equilibrium tropopause at other latitudes         |
-| `p_sponge`     | `1.0`        | `pk`, `dbt` | Level (in hPa) above which sponge layer applies
-| `p_logeval`    | `200`        | `dbt`       | Pressure at which we evaluate the logarithm in the `hs` equation for equilibrium temperature, in order to solve for the "equilibrium tropopause" height analytically
-| `vtx_edge`     | `50`         | `pk`, `dbt` | "Edge" of the polar vortex, in degrees latitude
-| `vtx_wid`      | `20`         | `pk`, `dbt` | "Width" of the polar vortex-to-U.S. standard atmosphere stratosphere transition region
-| `vtx_gam`      | `2`          | `pk`, `dbt` | Lapse rate (in K/km) of polar vortex
-| `ksponge`      | `-0.5`       | `pk`, `dbt` | Maximum mechanical damping rate for winds in sponge layer, realized at the top of the model atmosphere
-| `ktrop`        | `-40`        | all        | Free-troposphere thermal damping timescale
-| `kstrat`       | `-20`        | all        | Lower stratosphere thermal damping timescale, or constant damping timescale for `hs` stratosphere
-| `kmeso`        | `-4`         | `pk`, `dbt` | Upper-stratosphere thermal damping timescale
-| `kbl`                | `-10`    | all | Maximum boundary layer damping timescale, realized at the surface on the equator
-| `kf`                 | `-1`     | all | Maximum mechanical (friction) damping of winds in the boundary layer, realized at the surface
-| `do_conserve_energy` | `.true.` | all | Whether to increase thermal energy in response to kinetic energy lost to dissipation of the winds
-| `trflux`             | `1.e-5`  | all | Surface flux for tracer, if tracers were registered
-| `trsink`             | `-4`     | all | Damping timescale for tracer, if tracers were registered
-
-### `&fms_nml`
-
-| Parameter | Default value | Description |
-| --- | --- | --- |
-| `domains_stack_size` | 8000000 | Necessary value varies for different model resolutions, domain decompositions, and number of processors used. Quote from documentation: "If you increase the model resolution or are running on a small number of processors, you may get the error message `MPP_UPDATE_DOMAINS user stack overflow`. In this case, increase the domain stack size found in the core-specific namelist files. The new stack size should be greater than or equal to the number printed in the error message." |
->>>>>>> 6190a97d
